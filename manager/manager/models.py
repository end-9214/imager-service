--- conflicted
+++ resolved
@@ -935,10 +935,6 @@
             "branding_favicon": (
                 save_branding_file(favicon) if favicon is not None else None
             ),
-<<<<<<< HEAD
-=======
-            "branding_css": save_branding_file(css) if css is not None else None,
->>>>>>> 7899d2f9
             "content_zims": packages_list,
             "content_wikifundi_fr": "fr" in wikifundi_langs,
             "content_wikifundi_en": "en" in wikifundi_langs,
